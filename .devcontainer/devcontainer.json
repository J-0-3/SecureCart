{
    "name": "Securecart Development Environment",
    "dockerComposeFile": [
        "../dev.compose.yml",
        "../tools.dev.compose.yml",
        "./env.dev.compose.yml"
    ],
    "service": "devcontainer",
<<<<<<< HEAD
    "runServices": ["db", "redis", "pgadmin", "portainer", "redisinsight"],
    "workspaceFolder": "/workspace"
=======
    "runServices": ["db", "redis", "pgadmin", "portainer", "redisinsight"], 
>>>>>>> 4ece1016
    // "forwardPorts": ["redisinsight:5540", "portainer:9000", "pgadmin:80"]
    "customizations": {
        "vscode": {
            "extensions": [
                "rust-lang.rust-analyzer",
                "ms-azuretools.vscode-docker"
            ]
        }
    }
}<|MERGE_RESOLUTION|>--- conflicted
+++ resolved
@@ -6,13 +6,8 @@
         "./env.dev.compose.yml"
     ],
     "service": "devcontainer",
-<<<<<<< HEAD
-    "runServices": ["db", "redis", "pgadmin", "portainer", "redisinsight"],
-    "workspaceFolder": "/workspace"
-=======
+    "workspaceFolder": "/workspace",
     "runServices": ["db", "redis", "pgadmin", "portainer", "redisinsight"], 
->>>>>>> 4ece1016
-    // "forwardPorts": ["redisinsight:5540", "portainer:9000", "pgadmin:80"]
     "customizations": {
         "vscode": {
             "extensions": [
